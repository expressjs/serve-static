--- conflicted
+++ resolved
@@ -61,14 +61,10 @@
       # supertest for http calls
       # - use 2.0.0 for Node.js < 4
       # - use 3.4.2 for Node.js < 6
-<<<<<<< HEAD
-      if ([int]$env:nodejs_version.split(".")[0] -lt 4) {
-=======
       # - use 6.1.6 for Node.js < 8
       if ([int]$env:nodejs_version.split(".")[0] -eq 0 -and [int]$env:nodejs_version.split(".")[1] -lt 10) {
         npm install --silent --save-dev supertest@1.1.0
       } elseif ([int]$env:nodejs_version.split(".")[0] -lt 4) {
->>>>>>> 9b5a12a7
         npm install --silent --save-dev supertest@2.0.0
       } elseif ([int]$env:nodejs_version.split(".")[0] -lt 6) {
         npm install --silent --save-dev supertest@3.4.2
