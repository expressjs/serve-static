--- conflicted
+++ resolved
@@ -127,16 +127,14 @@
 
 /**
  * Collapse all leading slashes into a single slash
- * @private
- */
-
-<<<<<<< HEAD
+ *
+ * @param {string} str
+ * @returns {string}
+ * @private
+ */
+
 function collapseLeadingSlashes (str) {
   return str.replace(/^\/+/, '/') || '/'
-=======
-function collapseLeadingSlashes(str) {
-  return str.replace(/^\/+/, '/') || '/';
->>>>>>> 8574a805
 }
 
 /**
